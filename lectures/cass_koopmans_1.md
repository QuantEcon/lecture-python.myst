---
jupytext:
  text_representation:
    extension: .md
    format_name: myst
kernelspec:
  display_name: Python 3
  language: python
  name: python3
---

(cass_koopmans_1)=
```{raw} html
<div id="qe-notebook-header" align="right" style="text-align:right;">
        <a href="https://quantecon.org/" title="quantecon.org">
                <img style="width:250px;display:inline;" width="250px" src="https://assets.quantecon.org/img/qe-menubar-logo.svg" alt="QuantEcon">
        </a>
</div>
```

# Cass-Koopmans Model

```{contents} Contents
:depth: 2
```

## Overview

This lecture and {doc}`Cass-Koopmans Competitive Equilibrium <cass_koopmans_2>` describe a model that Tjalling Koopmans {cite}`Koopmans`
and David Cass {cite}`Cass` used to analyze optimal growth.

The model can be viewed as an extension of the model of Robert Solow
described in [an earlier lecture](https://python-programming.quantecon.org/python_oop.html)
but adapted to make the saving rate be a choice.

(Solow assumed a constant saving rate determined outside the model.)

We describe two versions of the model, one in this lecture and the other in {doc}`Cass-Koopmans Competitive Equilibrium <cass_koopmans_2>`.

Together, the two lectures  illustrate what is, in fact, a
more general connection between a **planned economy** and a decentralized economy
organized as a **competitive equilibrium**.

This lecture is devoted to the planned economy version.

In the planned economy, there are

- no prices
- no budget constraints

Instead there is a dictator that tells people

- what to produce
- what to invest in physical capital
- who is to consume what  and when

The lecture uses important ideas including

- A min-max problem for solving a planning problem.
- A **shooting algorithm** for solving difference equations subject
  to initial and terminal conditions.
- A **turnpike** property that describes optimal paths for
  long but finite-horizon economies.

Let's start with some standard imports:

```{code-cell} ipython
import matplotlib.pyplot as plt
plt.rcParams["figure.figsize"] = (11, 5)  #set default figure size
from numba import njit, float64
from numba.experimental import jitclass
import numpy as np
```

## The Model

Time is discrete and takes values $t = 0, 1 , \ldots, T$ where $T$ is  finite.

(We'll eventually study a limiting case in which  $T = + \infty$)

A single good can either be consumed or invested in physical capital.

The consumption good is not durable and depreciates completely if not
consumed immediately.

The capital good is durable but depreciates.

We let $C_t$ be the total consumption of a nondurable  consumption good at time $t$.

Let $K_t$ be the stock of physical capital at time $t$.

Let $\vec{C}$ = $\{C_0,\dots, C_T\}$ and
$\vec{K}$ = $\{K_0,\dots,K_{T+1}\}$.

### Digression: Aggregation Theory

We use a concept of a representative consumer to be thought of as follows.

There is a unit mass of identical consumers indexed by $\omega \in [0,1]$.

Consumption of consumer $\omega$ is $c(\omega)$.

Aggregate consumption is

$$
C = \int_0^1 c(\omega) d \omega
$$

Consider  a welfare problem that chooses an allocation $\{c(\omega)\}$ across consumers to maximize

$$
 \int_0^1 u(c(\omega)) d \omega
$$

where $u(\cdot)$ is a concave utility function with $u' >0, u'' < 0$ and  maximization is subject to

$$
C = \int_0^1 c(\omega) d \omega .
$$ (eq:feas200)

Form a Lagrangian $L = \int_0^1 u(c(\omega)) d \omega + \lambda [C - \int_0^1 c(\omega) d \omega ] $.

Differentiate under the integral signs with respect to each $\omega$ to  obtain the first-order
<<<<<<< HEAD
necessary condtions
=======
necessary conditions 
>>>>>>> 2c9f7496

$$
u'(c(\omega)) = \lambda.
$$

<<<<<<< HEAD
This condition implies that $c(\omega)$ equals a constant $c$ that is independent
of $\omega$.

To find $c$, use the  feasibility constraint {eq}`eq:feas200` to conclude that
=======
These conditions imply that $c(\omega)$ equals a constant $c$ that is independent 
of $\omega$.  

To find $c$, use   feasibility constraint {eq}`eq:feas200` to conclude that 
>>>>>>> 2c9f7496

$$
c(\omega) = c = C.
$$

This line of argument indicates the special *aggregation theory* that lies beneath outcomes in which a representative consumer
consumes amount $C$.

It appears often in aggregate economics.

We shall use this aggregation theory here and also  in  this lecture  {doc}`Cass-Koopmans Competitive Equilibrium <cass_koopmans_2>`.


#### An  Economy


A representative household is endowed with one unit of labor at each
$t$ and likes the consumption good at each $t$.

The representative household inelastically supplies a single unit of
labor $N_t$ at each $t$, so that
$N_t =1 \text{ for all } t \in \{0, 1, \ldots,  T\}$.

The representative household has preferences over consumption bundles
ordered by the utility functional:

```{math}
:label: utility-functional

U(\vec{C}) = \sum_{t=0}^{T} \beta^t \frac{C_t^{1-\gamma}}{1-\gamma}
```

where $\beta \in (0,1)$ is a discount factor and $\gamma >0$
governs the curvature of the one-period utility function.

Larger $\gamma$'s imply more curvature.

Note that

```{math}
:label: utility-oneperiod

u(C_t) = \frac{C_t^{1-\gamma}}{1-\gamma}
```

satisfies $u'>0,u''<0$.

$u' > 0$ asserts that the consumer prefers more to less.

$u''< 0$ asserts that marginal utility declines with increases
in $C_t$.

We assume that $K_0 > 0$ is an  exogenous  initial
capital stock.

There is an economy-wide production function

```{math}
:label: production-function

F(K_t,N_t) = A K_t^{\alpha}N_t^{1-\alpha}
```

with $0 < \alpha<1$, $A > 0$.

A feasible allocation $\vec{C}, \vec{K}$ satisfies

```{math}
:label: allocation

C_t + K_{t+1} \leq F(K_t,N_t) + (1-\delta) K_t \quad \text{for all } t \in \{0, 1, \ldots,  T\}
```

where $\delta \in (0,1)$ is a depreciation rate of capital.

## Planning Problem

A planner chooses an allocation $\{\vec{C},\vec{K}\}$ to
maximize {eq}`utility-functional` subject to {eq}`allocation`.

Let $\vec{\mu}=\{\mu_0,\dots,\mu_T\}$ be a sequence of
nonnegative **Lagrange multipliers**.

To find an optimal allocation, form a Lagrangian

$$
\mathcal{L}(\vec{C} ,\vec{K} ,\vec{\mu} ) =
\sum_{t=0}^T \beta^t\left\{ u(C_t)+ \mu_t
\left(F(K_t,1) + (1-\delta) K_t- C_t - K_{t+1} \right)\right\}
$$ (eq:Lagrangian201)

and  pose the following min-max problem:

```{math}
:label: min-max-prob

\min_{\vec{\mu}} \max_{\vec{C},\vec{K}} \mathcal{L}(\vec{C},\vec{K},\vec{\mu} )
```

- **Extremization** means
  maximization with respect to $\vec{C}, \vec{K}$ and
  minimization with respect to $\vec{\mu}$.
- Our problem satisfies
  conditions that assure that  second-order
  conditions are satisfied at an allocation that satisfies the
  first-order necessary conditions that we are about to compute.

Before computing first-order conditions, we present some handy formulas.

### Useful Properties of Linearly Homogeneous Production Function

The following technicalities will help us.

Notice that

$$
F(K_t,N_t) = A K_t^\alpha N_t^{1-\alpha} = N_t A\left(\frac{K_t}{N_t}\right)^\alpha
$$

Define the **output per-capita production function**

$$
\frac{F(K_t,N_t)}{N_t} \equiv f\left(\frac{K_t}{N_t}\right) = A\left(\frac{K_t}{N_t}\right)^\alpha
$$

whose argument is **capital per-capita**.

It is useful to recall the following calculations for the marginal product of capital

```{math}
:label: useful-calc1

\begin{aligned}
\frac{\partial F(K_t,N_t)}{\partial K_t}
& =
\frac{\partial N_t f\left( \frac{K_t}{N_t}\right)}{\partial K_t}
\\ &=
N_t f'\left(\frac{K_t}{N_t}\right)\frac{1}{N_t} \quad \text{(Chain rule)}
\\ &=
f'\left.\left(\frac{K_t}{N_t}\right)\right|_{N_t=1}
\\ &= f'(K_t)
\end{aligned}
```

and the marginal product of labor

$$
\begin{aligned}
\frac{\partial F(K_t,N_t)}{\partial N_t}
&=
\frac{\partial N_t f\left( \frac{K_t}{N_t}\right)}{\partial N_t} \quad \text{(Product rule)}
\\ &=
f\left(\frac{K_t}{N_t}\right){+} N_t f'\left(\frac{K_t}{N_t}\right) \frac{-K_t}{N_t^2} \quad \text{(Chain rule)}
\\ &=
f\left(\frac{K_t}{N_t}\right){-}\frac{K_t}{N_t}f'\left.\left(\frac{K_t}{N_t}\right)\right|_{N_t=1}
\\ &=
f(K_t) - f'(K_t) K_t
\end{aligned}
$$

(Here we are using that $N_t = 1$ for all $t$, so that $K_t = \frac{K_t}{N_t}$.)

### First-order necessary conditions

We now compute **first-order necessary conditions** for extremization of  Lagrangian {eq}`eq:Lagrangian201`:

```{math}
:label: constraint1

C_t: \qquad u'(C_t)-\mu_t=0 \qquad \text{for all} \quad t= 0,1,\dots,T
```

```{math}
:label: constraint2

K_t: \qquad \beta \mu_t\left[(1-\delta)+f'(K_t)\right] - \mu_{t-1}=0 \qquad \text{for all } \quad t=1,2,\dots,T
```

```{math}
:label: constraint3

\mu_t:\qquad F(K_t,1)+ (1-\delta) K_t  - C_t - K_{t+1}=0 \qquad \text{for all } \quad t=0,1,\dots,T
```

```{math}
:label: constraint4

K_{T+1}: \qquad -\mu_T \leq 0, \ \leq 0 \text{ if } K_{T+1}=0; \ =0 \text{ if } K_{T+1}>0
```

In computing  {eq}`constraint2` we recognize that $K_t$ appears
in both the time  $t$ and time $t-1$ feasibility constraints {eq}`allocation`.

Restrictions {eq}`constraint4` come from differentiating with respect
to $K_{T+1}$ and applying the following **Karush-Kuhn-Tucker condition** (KKT)
(see [Karush-Kuhn-Tucker conditions](https://en.wikipedia.org/wiki/Karush-Kuhn-Tucker_conditions)):

```{math}
:label: kkt

\mu_T K_{T+1}=0
```

Combining {eq}`constraint1` and {eq}`constraint2` gives

$$
\beta u'\left(C_t\right)\left[(1-\delta)+f'\left(K_t\right)\right]-u'\left(C_{t-1}\right)=0
\quad \text{ for all } t=1,2,\dots, T+1
$$

which can be rearranged to become

```{math}
:label: l12

\beta u'\left(C_{t+1}\right)\left[(1-\delta)+f'\left(K_{t+1}\right)\right]=
u'\left(C_{t}\right) \quad \text{ for all } t=0,1,\dots, T
```

Applying  the inverse  marginal utility  of consumption  function on both sides of the above
equation gives

$$
C_{t+1} =u'^{-1}\left(\left(\frac{\beta}{u'(C_t)}[f'(K_{t+1}) +(1-\delta)]\right)^{-1}\right)
$$

which for our utility function {eq}`utility-oneperiod` becomes the consumption **Euler
equation**

$$
\begin{aligned} C_{t+1} =\left(\beta C_t^{\gamma}[f'(K_{t+1}) +
(1-\delta)]\right)^{1/\gamma} 
%\notag\\= C_t\left(\beta [f'(K_{t+1}) +
%(1-\delta)]\right)^{1/\gamma} 
\end{aligned}
$$

which we can  combine with the feasibility constraint {eq}`allocation` to get

$$ 
\begin{aligned}
C_{t+1} & = C_t\left(\beta [f'(F(K_t,1)+ (1-\delta) K_t  - C_t) +
(1-\delta)]\right)^{1/\gamma}  \\
K_{t+1}  & = F(K_t,1)+ (1-\delta) K_t  - C_t .
\end{aligned}
$$

This is a pair of non-linear first-order difference equations that map $C_t, K_t$ into $C_{t+1}, K_{t+1}$ and that  an optimal sequence $\vec C , \vec K$ must satisfy.

It must also satisfy the initial condition that $K_0$ is given and $K_{T+1} = 0$.

Below we define a `jitclass` that stores parameters and functions
that define our economy.

```{code-cell} python3
planning_data = [
    ('γ', float64),    # Coefficient of relative risk aversion
    ('β', float64),    # Discount factor
    ('δ', float64),    # Depreciation rate on capital
    ('α', float64),    # Return to capital per capita
    ('A', float64)     # Technology
]
```

```{code-cell} python3
@jitclass(planning_data)
class PlanningProblem():

    def __init__(self, γ=2, β=0.95, δ=0.02, α=0.33, A=1):

        self.γ, self.β = γ, β
        self.δ, self.α, self.A = δ, α, A

    def u(self, c):
        '''
        Utility function
        ASIDE: If you have a utility function that is hard to solve by hand
        you can use automatic or symbolic differentiation
        See https://github.com/HIPS/autograd
        '''
        γ = self.γ

        return c ** (1 - γ) / (1 - γ) if γ!= 1 else np.log(c)

    def u_prime(self, c):
        'Derivative of utility'
        γ = self.γ

        return c ** (-γ)

    def u_prime_inv(self, c):
        'Inverse of derivative of utility'
        γ = self.γ

        return c ** (-1 / γ)

    def f(self, k):
        'Production function'
        α, A = self.α, self.A

        return A * k ** α

    def f_prime(self, k):
        'Derivative of production function'
        α, A = self.α, self.A

        return α * A * k ** (α - 1)

    def f_prime_inv(self, k):
        'Inverse of derivative of production function'
        α, A = self.α, self.A

        return (k / (A * α)) ** (1 / (α - 1))

    def next_k_c(self, k, c):
        ''''
        Given the current capital Kt and an arbitrary feasible
        consumption choice Ct, computes Kt+1 by state transition law
        and optimal Ct+1 by Euler equation.
        '''
        β, δ = self.β, self.δ
        u_prime, u_prime_inv = self.u_prime, self.u_prime_inv
        f, f_prime = self.f, self.f_prime

        k_next = f(k) + (1 - δ) * k - c
        c_next = u_prime_inv(u_prime(c) / (β * (f_prime(k_next) + (1 - δ))))

        return k_next, c_next
```

We can construct an economy with the Python code:

```{code-cell} python3
pp = PlanningProblem()
```

## Shooting Algorithm

We use  **shooting** to compute an optimal allocation
$\vec{C}, \vec{K}$ and an associated Lagrange multiplier sequence
$\vec{\mu}$.

First-order necessary conditions
{eq}`constraint1`, {eq}`constraint2`, and
{eq}`constraint3`  for the planning problem form a system of **difference equations** with
two boundary conditions:

- $K_0$ is a given **initial condition** for capital
- $K_{T+1} =0$ is a **terminal condition** for capital that we
  deduced from the first-order necessary condition for $K_{T+1}$
  the KKT condition {eq}`kkt`

We have no initial condition for the Lagrange multiplier
$\mu_0$.

If we did, our job would be easy:

- Given $\mu_0$ and $k_0$, we could compute $c_0$ from
  equation {eq}`constraint1` and then $k_1$ from equation
  {eq}`constraint3` and $\mu_1$ from equation
  {eq}`constraint2`.
- We could continue in this way to compute the remaining elements of
  $\vec{C}, \vec{K}, \vec{\mu}$.

However, we woujld not be assured that the Kuhn-Tucker condition {eq}`kkt` would be satisfied.

Furthermore,  we don't have an initial condition for $\mu_0$.

So this won't work.

Indeed, part of our task is to compute the **optimal** value of $\mu_0$.

To compute $\mu_0$ and the other objects we want, a  simple modification of the above procedure will work.

It is  called the **shooting algorithm**.

It is  an instance of a **guess and verify**
algorithm that consists of the following steps:

- Guess an initial Lagrange multiplier $\mu_0$.
- Apply the **simple algorithm** described above.
- Compute $K_{T+1}$ and check whether it
  equals zero.
- If  $K_{T+1} =0$, we have solved the problem.
- If $K_{T+1} > 0$, lower $\mu_0$ and try again.
- If $K_{T+1} < 0$, raise $\mu_0$ and try again.

The following Python code implements the shooting algorithm for the
planning problem.

(Actually, we modified the preceding  algorithm slightly by starting with a guess for
$c_0$ instead of $\mu_0$ in the following code.)

```{code-cell} python3
@njit
def shooting(pp, c0, k0, T=10):
    '''
    Given the initial condition of capital k0 and an initial guess
    of consumption c0, computes the whole paths of c and k
    using the state transition law and Euler equation for T periods.
    '''
    if c0 > pp.f(k0):
        print("initial consumption is not feasible")

        return None

    # initialize vectors of c and k
    c_vec = np.empty(T+1)
    k_vec = np.empty(T+2)

    c_vec[0] = c0
    k_vec[0] = k0

    for t in range(T):
        k_vec[t+1], c_vec[t+1] = pp.next_k_c(k_vec[t], c_vec[t])

    k_vec[T+1] = pp.f(k_vec[T]) + (1 - pp.δ) * k_vec[T] - c_vec[T]

    return c_vec, k_vec
```

We’ll start with an incorrect guess.

```{code-cell} python3
paths = shooting(pp, 0.2, 0.3, T=10)
```

```{code-cell} python3
fig, axs = plt.subplots(1, 2, figsize=(14, 5))

colors = ['blue', 'red']
titles = ['Consumption', 'Capital']
ylabels = ['$c_t$', '$k_t$']

T = paths[0].size - 1
for i in range(2):
    axs[i].plot(paths[i], c=colors[i])
    axs[i].set(xlabel='t', ylabel=ylabels[i], title=titles[i])

axs[1].scatter(T+1, 0, s=80)
axs[1].axvline(T+1, color='k', ls='--', lw=1)

plt.show()
```

Evidently, our initial guess for $\mu_0$ is too high, so
initial consumption too low.

We know this because we miss our $K_{T+1}=0$ target on the high
side.

Now we automate things with a search-for-a-good $\mu_0$
algorithm that stops when we hit the target $K_{t+1} = 0$.

We use a **bisection method**.

We make an initial guess for $C_0$ (we can eliminate
$\mu_0$ because $C_0$ is an exact function of
$\mu_0$).

We know that the lowest $C_0$ can ever be is $0$ and that the
largest it can be is initial output $f(K_0)$.

Guess $C_0$  and shoot forward to $T+1$.

If $K_{T+1}>0$, we take it to be our new **lower** bound
on $C_0$.

If $K_{T+1}<0$, we take  it to be our new **upper** bound.

Make a new guess for $C_0$ that is  halfway between our new
upper and lower bounds.

Shoot forward again, iterating on these steps until we converge.

When $K_{T+1}$ gets close enough to $0$ (i.e., within an error
tolerance bounds), we stop.

```{code-cell} python3
@njit
def bisection(pp, c0, k0, T=10, tol=1e-4, max_iter=500, k_ter=0, verbose=True):

    # initial boundaries for guess c0
    c0_upper = pp.f(k0)
    c0_lower = 0

    i = 0
    while True:
        c_vec, k_vec = shooting(pp, c0, k0, T)
        error = k_vec[-1] - k_ter

        # check if the terminal condition is satisfied
        if np.abs(error) < tol:
            if verbose:
                print('Converged successfully on iteration ', i+1)
            return c_vec, k_vec

        i += 1
        if i == max_iter:
            if verbose:
                print('Convergence failed.')
            return c_vec, k_vec

        # if iteration continues, updates boundaries and guess of c0
        if error > 0:
            c0_lower = c0
        else:
            c0_upper = c0

        c0 = (c0_lower + c0_upper) / 2
```

```{code-cell} python3
def plot_paths(pp, c0, k0, T_arr, k_ter=0, k_ss=None, axs=None):

    if axs is None:
        fix, axs = plt.subplots(1, 3, figsize=(16, 4))
    ylabels = ['$c_t$', '$k_t$', '$\mu_t$']
    titles = ['Consumption', 'Capital', 'Lagrange Multiplier']

    c_paths = []
    k_paths = []
    for T in T_arr:
        c_vec, k_vec = bisection(pp, c0, k0, T, k_ter=k_ter, verbose=False)
        c_paths.append(c_vec)
        k_paths.append(k_vec)

        μ_vec = pp.u_prime(c_vec)
        paths = [c_vec, k_vec, μ_vec]

        for i in range(3):
            axs[i].plot(paths[i])
            axs[i].set(xlabel='t', ylabel=ylabels[i], title=titles[i])

        # Plot steady state value of capital
        if k_ss is not None:
            axs[1].axhline(k_ss, c='k', ls='--', lw=1)

        axs[1].axvline(T+1, c='k', ls='--', lw=1)
        axs[1].scatter(T+1, paths[1][-1], s=80)

    return c_paths, k_paths
```

Now we can solve the model and plot the paths of consumption, capital, and Lagrange multiplier.

```{code-cell} python3
plot_paths(pp, 0.3, 0.3, [10]);
```

## Setting Initial Capital to Steady State Capital

When  $T \rightarrow +\infty$, the optimal allocation converges to
steady state values of $C_t$ and $K_t$.

It is instructive to set $K_0$ equal
to the $\lim_{T \rightarrow + \infty } K_t$, which we'll call  steady state capital.

In a steady state $K_{t+1} = K_t=\bar{K}$ for all very
large $t$.

Evalauating  feasibility constraint {eq}`allocation` at $\bar K$ gives

```{math}
:label: feasibility-constraint

f(\bar{K})-\delta \bar{K} = \bar{C}
```

Substituting $K_t = \bar K$ and $C_t=\bar C$ for
all $t$ into {eq}`l12` gives

$$
1=\beta \frac{u'(\bar{C})}{u'(\bar{C})}[f'(\bar{K})+(1-\delta)]
$$

Defining $\beta = \frac{1}{1+\rho}$, and cancelling gives

$$
1+\rho = 1[f'(\bar{K}) + (1-\delta)]
$$

Simplifying gives

$$
f'(\bar{K}) = \rho +\delta
$$

and

$$
\bar{K} = f'^{-1}(\rho+\delta)
$$

For   production function {eq}`production-function`, this becomes

$$
\alpha \bar{K}^{\alpha-1} = \rho + \delta
$$

As an example, after setting $\alpha= .33$,
$\rho = 1/\beta-1 =1/(19/20)-1 = 20/19-19/19 = 1/19$, $\delta = 1/50$,
we get

$$
\bar{K} = \left(\frac{\frac{33}{100}}{\frac{1}{50}+\frac{1}{19}}\right)^{\frac{67}{100}} \approx 9.57583
$$

Let's verify this with Python and then use this steady state
$\bar K$ as our initial capital stock $K_0$.

```{code-cell} python3
ρ = 1 / pp.β - 1
k_ss = pp.f_prime_inv(ρ+pp.δ)

print(f'steady state for capital is: {k_ss}')
```

Now we plot

```{code-cell} python3
plot_paths(pp, 0.3, k_ss, [150], k_ss=k_ss);
```

Evidently,  with a large value of
$T$, $K_t$ stays near $K_0$ until $t$ approaches $T$ closely.

Let's see what the planner does when we set
$K_0$ below $\bar K$.

```{code-cell} python3
plot_paths(pp, 0.3, k_ss/3, [150], k_ss=k_ss);
```

Notice how the planner pushes capital toward the steady state, stays
near there for a while, then pushes $K_t$ toward the terminal
value $K_{T+1} =0$ when $t$ closely approaches $T$.

The following graphs compare optimal outcomes as we vary $T$.

```{code-cell} python3
plot_paths(pp, 0.3, k_ss/3, [150, 75, 50, 25], k_ss=k_ss);
```

## A Turnpike Property

The following calculation indicates that when  $T$ is very large,
the optimal capital stock stays close to
its steady state value most of the time.

```{code-cell} python3
plot_paths(pp, 0.3, k_ss/3, [250, 150, 50, 25], k_ss=k_ss);
```

In the above graphs, different colors  are associated with
different horizons $T$.

Notice that as the horizon increases, the planner keeps $K_t$
closer to the steady state value $\bar K$ for longer.

This pattern reflects a **turnpike** property of the steady state.

A rule of thumb for the planner is

- from $K_0$, push $K_t$ toward
  the steady state and stay close to the steady state until time approaches $T$.

The planner accomplishes this by adjusting the saving rate $\frac{f(K_t) - C_t}{f(K_t)}$
over time.

Let's calculate and  plot the saving rate.

```{code-cell} python3
@njit
def saving_rate(pp, c_path, k_path):
    'Given paths of c and k, computes the path of saving rate.'
    production = pp.f(k_path[:-1])

    return (production - c_path) / production
```

```{code-cell} python3
def plot_saving_rate(pp, c0, k0, T_arr, k_ter=0, k_ss=None, s_ss=None):

    fix, axs = plt.subplots(2, 2, figsize=(12, 9))

    c_paths, k_paths = plot_paths(pp, c0, k0, T_arr, k_ter=k_ter, k_ss=k_ss, axs=axs.flatten())

    for i, T in enumerate(T_arr):
        s_path = saving_rate(pp, c_paths[i], k_paths[i])
        axs[1, 1].plot(s_path)

    axs[1, 1].set(xlabel='t', ylabel='$s_t$', title='Saving rate')

    if s_ss is not None:
        axs[1, 1].hlines(s_ss, 0, np.max(T_arr), linestyle='--')
```

```{code-cell} python3
plot_saving_rate(pp, 0.3, k_ss/3, [250, 150, 75, 50], k_ss=k_ss)
```

## A Limiting Infinite Horizon Economy

We want to set $T = +\infty$.

The appropriate thing to do is to replace terminal condition
{eq}`constraint4` with

$$
\lim_{T \rightarrow +\infty} \beta^T u'(C_T) K_{T+1} = 0 ,
$$

a condition that will be satisfied by a path that converges to an
optimal steady state.

We can approximate the optimal path by starting from an arbitrary initial
$K_0$ and shooting towards the optimal steady state
$K$ at a large but finite $T+1$.

In the following code, we do this for a large $T$ and plot consumption, capital, and the
saving rate.

We know that in the steady state that the saving rate is constant
and that $\bar s= \frac{f(\bar K)-\bar C}{f(\bar K)}$.

From {eq}`feasibility-constraint` the steady state saving rate equals

$$
\bar s =\frac{ \delta \bar{K}}{f(\bar K)}
$$

The steady state saving rate $\bar S = \bar s f(\bar K)$ is
the amount required to offset capital depreciation each period.

We first study optimal capital paths that start below the steady
state.

```{code-cell} python3
# steady state of saving rate
s_ss = pp.δ * k_ss / pp.f(k_ss)

plot_saving_rate(pp, 0.3, k_ss/3, [130], k_ter=k_ss, k_ss=k_ss, s_ss=s_ss)
```

Since $K_0<\bar K$, $f'(K_0)>\rho +\delta$.

The planner chooses a positive saving rate that is higher than  the steady state
saving rate.

Note that $f''(K)<0$, so as $K$ rises, $f'(K)$ declines.

The planner slowly lowers the saving rate until reaching a steady
state in which $f'(K)=\rho +\delta$.

### Exercise

```{exercise}
:label: ck1_ex1

- Plot the optimal consumption, capital, and saving paths when the
  initial capital level begins at 1.5 times the steady state level
  as we shoot towards the steady state at $T=130$.
- Why does the saving rate respond as it does?
```

```{solution-start} ck1_ex1
:class: dropdown
```

```{code-cell} python3
plot_saving_rate(pp, 0.3, k_ss*1.5, [130], k_ter=k_ss, k_ss=k_ss, s_ss=s_ss)
```

```{solution-end}
```

## Concluding Remarks

In {doc}`Cass-Koopmans Competitive Equilibrium <cass_koopmans_2>`,  we study a decentralized version of an economy with exactly the same
technology and preference structure as deployed here.

In that lecture, we replace the  planner of this lecture with Adam Smith's **invisible hand**.

In place of quantity choices made by the planner, there are market prices that are set by a *deus ex machina* from outside the model, a so-called invisible hand.

Equilibrium market prices must reconcile distinct decisions that are made independently
by a representative household and a representative firm.

The relationship between a command economy like the one studied in this lecture and a market economy like that
studied in {doc}`Cass-Koopmans Competitive Equilibrium <cass_koopmans_2>` is a foundational topic in general equilibrium theory and welfare economics.<|MERGE_RESOLUTION|>--- conflicted
+++ resolved
@@ -121,27 +121,16 @@
 Form a Lagrangian $L = \int_0^1 u(c(\omega)) d \omega + \lambda [C - \int_0^1 c(\omega) d \omega ] $.
 
 Differentiate under the integral signs with respect to each $\omega$ to  obtain the first-order
-<<<<<<< HEAD
-necessary condtions
-=======
-necessary conditions 
->>>>>>> 2c9f7496
+necessary conditions
 
 $$
 u'(c(\omega)) = \lambda.
 $$
 
-<<<<<<< HEAD
-This condition implies that $c(\omega)$ equals a constant $c$ that is independent
-of $\omega$.
-
-To find $c$, use the  feasibility constraint {eq}`eq:feas200` to conclude that
-=======
-These conditions imply that $c(\omega)$ equals a constant $c$ that is independent 
+These conditions imply that $c(\omega)$ equals a constant $c$ that is independent
 of $\omega$.  
 
-To find $c$, use   feasibility constraint {eq}`eq:feas200` to conclude that 
->>>>>>> 2c9f7496
+To find $c$, use feasibility constraint {eq}`eq:feas200` to conclude that
 
 $$
 c(\omega) = c = C.
