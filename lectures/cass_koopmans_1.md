--- conflicted
+++ resolved
@@ -66,12 +66,7 @@
 
 ```{code-cell} ipython3
 import matplotlib.pyplot as plt
-<<<<<<< HEAD
-plt.rcParams["figure.figsize"] = (11, 5)  #set default figure size
-from numba import jit, float64
-=======
 from numba import njit, float64
->>>>>>> bc7a5cb6
 from numba.experimental import jitclass
 import numpy as np
 from quantecon.optimize import brentq
@@ -529,13 +524,8 @@
 (Actually, we modified the preceding  algorithm slightly by starting with a guess for
 $c_0$ instead of $\mu_0$ in the following code.)
 
-<<<<<<< HEAD
 ```{code-cell} python3
 @jit
-=======
-```{code-cell} ipython3
-@njit
->>>>>>> bc7a5cb6
 def shooting(pp, c0, k0, T=10):
     '''
     Given the initial condition of capital k0 and an initial guess
@@ -619,13 +609,8 @@
 When $K_{T+1}$ gets close enough to $0$ (i.e., within an error
 tolerance bounds), we stop.
 
-<<<<<<< HEAD
 ```{code-cell} python3
 @jit
-=======
-```{code-cell} ipython3
-@njit
->>>>>>> bc7a5cb6
 def bisection(pp, c0, k0, T=10, tol=1e-4, max_iter=500, k_ter=0, verbose=True):
 
     # initial boundaries for guess c0
@@ -818,13 +803,9 @@
 
 Let's calculate and  plot the saving rate.
 
-<<<<<<< HEAD
-```{code-cell} python3
+
+```{code-cell} ipython3
 @jit
-=======
-```{code-cell} ipython3
-@njit
->>>>>>> bc7a5cb6
 def saving_rate(pp, c_path, k_path):
     'Given paths of c and k, computes the path of saving rate.'
     production = pp.f(k_path[:-1])
