title: Quantitative Economics with Python
author: Thomas J. Sargent & John Stachurski
logo: _static/qe-logo-large.png
description: This website presents a set of lectures on quantitative economic modeling, designed and written by Thomas J. Sargent and John Stachurski.

execute:
  execute_notebooks: "cache"
  timeout: 600

bibtex_bibfiles:
   - _static/quant-econ.bib

bibtex_bibfiles:
   - _static/quant-econ.bib

html:
  baseurl: https://python.quantecon.org/

sphinx:
  extra_extensions: [sphinx_multitoc_numbering, sphinxext.rediraffe, sphinx_tojupyter]
  config:
    nb_render_priority:
      html:
      - "application/vnd.jupyter.widget-view+json"
      - "application/javascript"
      - "text/html"
      - "text/latex"
      - "image/svg+xml"
      - "image/png"
      - "image/jpeg"
      - "text/markdown"
      - "text/plain"
      jupyter:
      - "application/vnd.jupyter.widget-view+json"
      - "application/javascript"
      - "text/html"
      - "text/latex"
      - "image/svg+xml"
      - "image/png"
      - "image/jpeg"
      - "text/markdown"
      - "text/plain"
    html_favicon: _static/lectures-favicon.ico
    html_theme: quantecon_book_theme
    html_static_path: ['_static']
    html_theme_options:
      header_organisation_url: https://quantecon.org
      header_organisation: QuantEcon
      repository_url: https://github.com/QuantEcon/lecture-python.myst
      nb_repository_url: https://github.com/QuantEcon/lecture-python.notebooks
      twitter: quantecon
      twitter_logo_url: https://assets.quantecon.org/img/qe-twitter-logo.png
      og_logo_url: https://assets.quantecon.org/img/qe-og-logo.png
      description: This website presents a set of lectures on quantitative economic modeling, designed and written by Thomas J. Sargent and John Stachurski.
      keywords: Python, QuantEcon, Quantitative Economics, Economics, Sloan, Alfred P. Sloan Foundation, Tom J. Sargent, John Stachurski
<<<<<<< HEAD
    mathjax_config:
      TeX:
        Macros:
          "argmax" : "arg\\,max"
          "argmin" : "arg\\,min"
=======
    mathjax_path: https://cdn.jsdelivr.net/npm/mathjax@3/es5/tex-mml-chtml.js
>>>>>>> 8b268470
    rediraffe_redirects:
      index_toc.md: intro.md
    tojupyter_static_file_path: ["source/_static", "_static"]
    tojupyter_target_html: true
    tojupyter_urlpath: "https://python.quantecon.org/"
    tojupyter_image_urlpath: "https://python.quantecon.org/_static/"
    tojupyter_lang_synonyms: ["ipython", "ipython3", "python"]
    tojupyter_kernels:
      python3:
        kernelspec:
          display_name: "Python"
          language: python3
          name: python3
        file_extension: ".py"
    tojupyter_images_markdown: true<|MERGE_RESOLUTION|>--- conflicted
+++ resolved
@@ -53,15 +53,12 @@
       og_logo_url: https://assets.quantecon.org/img/qe-og-logo.png
       description: This website presents a set of lectures on quantitative economic modeling, designed and written by Thomas J. Sargent and John Stachurski.
       keywords: Python, QuantEcon, Quantitative Economics, Economics, Sloan, Alfred P. Sloan Foundation, Tom J. Sargent, John Stachurski
-<<<<<<< HEAD
     mathjax_config:
       TeX:
         Macros:
           "argmax" : "arg\\,max"
           "argmin" : "arg\\,min"
-=======
     mathjax_path: https://cdn.jsdelivr.net/npm/mathjax@3/es5/tex-mml-chtml.js
->>>>>>> 8b268470
     rediraffe_redirects:
       index_toc.md: intro.md
     tojupyter_static_file_path: ["source/_static", "_static"]
