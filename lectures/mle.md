--- conflicted
+++ resolved
@@ -44,17 +44,10 @@
 
 We'll require the following imports:
 
-<<<<<<< HEAD
+
 ```{code-cell} ipython3
 import jax.numpy as jnp
 import jax
-=======
-```{code-cell} ipython
-import matplotlib.pyplot as plt
-import numpy as np
-from numpy import exp
-from scipy.special import factorial, gammaln
->>>>>>> 39b39c9b
 import pandas as pd
 from typing import NamedTuple
 
