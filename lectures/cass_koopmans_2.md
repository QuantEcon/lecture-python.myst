--- conflicted
+++ resolved
@@ -174,11 +174,7 @@
   **price takers** who believe that prices are not affected by their choices
 
 ```{note}
-<<<<<<< HEAD
-We can think of there being  unit measures of identical representative consumers and
-=======
-Again, we can think of there being  unit measures of identical representative consumers and 
->>>>>>> 2c9f7496
+Again, we can think of there being  unit measures of identical representative consumers and
 identical representative firms.
 ```
 
@@ -211,15 +207,11 @@
 We call $\{q^0_t\}_{t=0}^T$  a vector of **Hicks-Arrow prices**,
 named after the 1972 economics Nobel prize winners.
 
-<<<<<<< HEAD
-Units of $q_t^0$ could be
-=======
 
 
 Because  is a **relative price**. the unit of account  in terms of which the prices $q^0_t$ are stated is; we are free to re-normalize them by multiplying  all of them by a positive scalar, say $\lambda > 0$.
 
 Units of $q_t^0$ could be set so that they are
->>>>>>> 2c9f7496
 
 $$
 \frac{\text{number of time 0 goods}}{\text{number of time t goods}}
