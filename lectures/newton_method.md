--- conflicted
+++ resolved
@@ -978,9 +978,7 @@
 
 The result is very close to the ground truth but still slightly different.
 
-<<<<<<< HEAD
-```{code-cell} ipython3
-=======
+
 We can increase the precision of the floating point numbers and restrict the tolerance to obtain a more accurate approximation (see detailed discussion in the [lecture on JAX](https://jax.quantecon.org/jax_intro.html))
 
 ```{code-cell} python3
@@ -990,7 +988,6 @@
 
 init = init.astype('float64')
 
->>>>>>> 5d4c8d6f
 %time k = newton(lambda k: multivariate_solow(k, A=A, s=s, α=α, δ=δ) - k, \
                  init,\
                  tol=1e-7)
