--- conflicted
+++ resolved
@@ -531,44 +531,7 @@
 \textrm{Prob}\{X=i,Y=j\}={f_ig_j}
 $$
 
-<<<<<<< HEAD
-We verify the above and compute the mean and variance using `numpy`.
-
-```{code-cell} ipython3
-Benford_pmf = np.array([np.log10(1+1/d) for d in range(1,10)])
-k = np.arange(1, 10)
-
-# mean
-mean = k @ Benford_pmf
-
-# variance
-var = ((k - mean) ** 2) @ Benford_pmf
-
-# verify sum to 1
-print(np.sum(Benford_pmf))
-print(mean)
-print(var)
-```
-
-```{code-cell} ipython3
-# plot distribution
-plt.plot(range(1,10), Benford_pmf, 'o')
-plt.title('Benford\'s distribution')
-plt.show()
-```
-
-### Pascal (negative binomial) distribution
-
-Consider a sequence of independent Bernoulli trials.
-
-Let $p$ be the probability of success.
-
-Let $X$ be a random variable that represents the number of failures before we get $r$ success.
-
-Its distribution is
-=======
 where
->>>>>>> a747c43e
 
 $$
 \begin{aligned}
