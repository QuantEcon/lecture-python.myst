--- conflicted
+++ resolved
@@ -502,12 +502,7 @@
 
 then $X$ is a random variable  with CDF $F_X(x)=F(x)=\textrm{Prob}\{X\le x\}$.
 
-<<<<<<< HEAD
-We'll verify this in  the special case in which  $F$ is continuous and bijective so that its inverse function exists and
-can be  denoted by $F^{-1}$.
-=======
 We'll verify this in  the special case in which  $F$ is continuous and bijective so that its inverse function exists and  can be  denoted by $F^{-1}$.
->>>>>>> 2c9f7496
 
 Note that
 
