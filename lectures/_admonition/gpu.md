--- conflicted
+++ resolved
@@ -1,11 +1,6 @@
 ```{admonition} GPU
 :class: warning
 
-<<<<<<< HEAD
-This lecture is designed to run on a GPU. To use Google Colab's free GPUs, click the play icon top right, select Colab, and set the runtime to include a GPU.
-
-For local GPU setup, see the [JAX installation guide](https://github.com/google/jax).
-=======
 This lecture was built using a machine with access to a GPU.
 
 [Google Colab](https://colab.research.google.com/) has a free tier with GPUs
@@ -14,5 +9,4 @@
 1. Click on the "play" icon top right
 2. Select Colab
 3. Set the runtime environment to include a GPU
->>>>>>> 5c935a7b
 ```