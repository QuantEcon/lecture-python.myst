name: quantecon
channels:
  - default
dependencies:
  - python=3.8
  - anaconda=2020.11
  - pip
  - pip:
    - jupyter-book
    - sphinx-multitoc-numbering
    - git+https://github.com/quantecon/quantecon-book-theme
    - sphinx-tojupyter
    - sphinxext-rediraffe
    - sphinx-exercise
    - jupytext
    - ghp-import
    - jupinx
<<<<<<< HEAD
    - git+https://github.com/quantecon/QuantEcon.py@new-release
=======
    # Temporary Fixes
    - tornado>=6.1
>>>>>>> 5b5e9136
<|MERGE_RESOLUTION|>--- conflicted
+++ resolved
@@ -15,9 +15,6 @@
     - jupytext
     - ghp-import
     - jupinx
-<<<<<<< HEAD
-    - git+https://github.com/quantecon/QuantEcon.py@new-release
-=======
     # Temporary Fixes
     - tornado>=6.1
->>>>>>> 5b5e9136
+    - git+https://github.com/quantecon/QuantEcon.py@new-release
