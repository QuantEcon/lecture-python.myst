name: quantecon
channels:
  - default
dependencies:
  - python=3.9
  - anaconda=2022.10
  - pip
  - pip:
    - jupyter-book==0.12.3
    - quantecon-book-theme==0.3.1
    - sphinx-tojupyter==0.2.1
    - sphinxext-rediraffe==0.2.7
    - sphinx-exercise==0.4.0
    - ghp-import==1.1.0
    - sphinxcontrib-youtube==1.1.0
    - sphinx-togglebutton==0.3.1
    - arviz==0.13.0
<<<<<<< HEAD
    - jax==0.3.24
    - jaxlib==0.3.24
=======
    - kaleido
>>>>>>> f33fcf11
    # Sandpit Requirements
    - quantecon
    - array-to-latex
    - PuLP
    - cvxpy
    - cvxopt
    - cylp
    - prettytable<|MERGE_RESOLUTION|>--- conflicted
+++ resolved
@@ -15,12 +15,7 @@
     - sphinxcontrib-youtube==1.1.0
     - sphinx-togglebutton==0.3.1
     - arviz==0.13.0
-<<<<<<< HEAD
-    - jax==0.3.24
-    - jaxlib==0.3.24
-=======
     - kaleido
->>>>>>> f33fcf11
     # Sandpit Requirements
     - quantecon
     - array-to-latex
