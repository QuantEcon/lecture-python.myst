--- conflicted
+++ resolved
@@ -6,26 +6,14 @@
   - anaconda=2020.11
   - pip
   - pip:
-<<<<<<< HEAD
-    - jupyter-book
-    - sphinx-multitoc-numbering
-    - quantecon-book-theme==0.2.0
-    - sphinx-tojupyter
-    - sphinxext-rediraffe
-    - sphinx-exercise
-    - jupytext
-    - ghp-import
-    - jupinx
-=======
     - jupyter-book==0.10.2
     - sphinx-multitoc-numbering==0.1.3
-    - quantecon-book-theme==0.1.7
+    - quantecon-book-theme==0.2.0
     - sphinx-tojupyter==0.1.1
     - sphinxext-rediraffe==0.2.7
     - sphinx-exercise==0.1.1
     - jupytext==1.11.2
     - ghp-import==1.1.0
     - jupinx==0.2.3
->>>>>>> 04367a30
     # Temporary Fixes
     - tornado>=6.1
