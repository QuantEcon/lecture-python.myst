name: quantecon
channels:
  - default
dependencies:
  - python=3.8
  - anaconda=2020.11
  - pip
  - pip:
<<<<<<< HEAD
    - jupyter-book
    - sphinx-multitoc-numbering
    - quantecon-book-theme
    - sphinx-tojupyter
    - sphinxext-rediraffe
    - sphinx-exercise
    - jupytext
    - ghp-import
    - jupinx
=======
    - jupyter-book==0.10.2
    - sphinx-multitoc-numbering==0.1.3
    - quantecon-book-theme==0.2.3
    - sphinx-tojupyter==0.1.1
    - sphinxext-rediraffe==0.2.7
    - sphinx-exercise==0.1.1
    - jupytext==1.11.2
    - ghp-import==1.1.0
    - jupinx==0.2.3
>>>>>>> c3d1f98f
    # Temporary Fixes
    - tornado>=6.1
<|MERGE_RESOLUTION|>--- conflicted
+++ resolved
@@ -6,18 +6,7 @@
   - anaconda=2020.11
   - pip
   - pip:
-<<<<<<< HEAD
-    - jupyter-book
-    - sphinx-multitoc-numbering
-    - quantecon-book-theme
-    - sphinx-tojupyter
-    - sphinxext-rediraffe
-    - sphinx-exercise
-    - jupytext
-    - ghp-import
-    - jupinx
-=======
-    - jupyter-book==0.10.2
+    - jupyter-book==0.11.1
     - sphinx-multitoc-numbering==0.1.3
     - quantecon-book-theme==0.2.3
     - sphinx-tojupyter==0.1.1
@@ -26,6 +15,5 @@
     - jupytext==1.11.2
     - ghp-import==1.1.0
     - jupinx==0.2.3
->>>>>>> c3d1f98f
     # Temporary Fixes
     - tornado>=6.1
