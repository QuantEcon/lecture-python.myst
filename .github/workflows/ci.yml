--- conflicted
+++ resolved
@@ -77,7 +77,6 @@
       #     name: build-cache
       #     path: _build
       # Build Assets (Download Notebooks and PDF via LaTeX)
-<<<<<<< HEAD
       # - name: Build Download Notebooks (sphinx-tojupyter)
       #   shell: bash -l {0}
       #   run: |
@@ -90,26 +89,6 @@
       #     jb build lectures --builder pdflatex --path-output ./ -n -W --keep-going
       #     mkdir _build/html/_pdf
       #     cp -u _build/latex/*.pdf _build/html/_pdf
-=======
-      - name: Build Download Notebooks (sphinx-tojupyter)
-        shell: bash -l {0}
-        run: |
-          jb build lectures --path-output ./ --builder=custom --custom-builder=jupyter -n -W --keep-going
-          mkdir -p _build/html/_notebooks
-          cp -u _build/jupyter/*.ipynb _build/html/_notebooks
-      - name: Build PDF from LaTeX
-        shell: bash -l {0}
-        run: |
-          jb build lectures --builder pdflatex --path-output ./ -n -W --keep-going
-          mkdir _build/html/_pdf
-          cp -u _build/latex/*.pdf _build/html/_pdf
-      - name: Upload Execution Reports (LaTeX)
-        uses: actions/upload-artifact@v2
-        if: failure()
-        with:
-          name: execution-reports
-          path: _build/latex/reports
->>>>>>> fc2139ef
       # Final Build of HTML
       - name: Build HTML
         shell: bash -l {0}
