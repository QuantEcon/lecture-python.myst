--- conflicted
+++ resolved
@@ -30,11 +30,9 @@
       - uses: actions/checkout@v3
         with:
           ref: ${{ github.event.pull_request.head.sha }}
-<<<<<<< HEAD
       - name: Install Git
         shell: bash -l {0}
         run: apt-get -qq update && apt-get install -y git
-=======
       # Install LaTeX (Support for matplotlib and PDF builds)
       - name: Install latex dependencies
         shell: bash -l {0}
@@ -53,7 +51,6 @@
             dvipng                    \
             ghostscript               \
             cm-super
->>>>>>> 831ad017
       - name: Setup Anaconda
         uses: conda-incubator/setup-miniconda@v2
         with:
@@ -68,20 +65,6 @@
         run: |
           pip install --upgrade "jax[cuda]" -f https://storage.googleapis.com/jax-releases/jax_cuda_releases.html
           nvidia-smi
-      - name: Install latex dependencies
-        shell: bash -l {0}
-        run: |
-          apt-get -qq update
-          export DEBIAN_FRONTEND=noninteractive
-          apt-get install -y tzdata
-          apt-get install -y     \
-            texlive-latex-recommended \
-            texlive-latex-extra       \
-            texlive-fonts-recommended \
-            texlive-fonts-extra       \
-            texlive-xetex             \
-            latexmk                   \
-            xindy
       - name: Display Conda Environment Versions
         shell: bash -l {0}
         run: conda list
@@ -97,7 +80,6 @@
       #     name: build-cache
       #     path: _build
       # Build Assets (Download Notebooks and PDF via LaTeX)
-<<<<<<< HEAD
       # - name: Build Download Notebooks (sphinx-tojupyter)
       #   shell: bash -l {0}
       #   run: |
@@ -110,26 +92,12 @@
       #     jb build lectures --builder pdflatex --path-output ./ -n -W --keep-going
       #     mkdir _build/html/_pdf
       #     cp -u _build/latex/*.pdf _build/html/_pdf
-=======
-      - name: Build Download Notebooks (sphinx-tojupyter)
-        shell: bash -l {0}
-        run: |
-          jb build lectures --path-output ./ --builder=custom --custom-builder=jupyter -n -W --keep-going
-          mkdir -p _build/html/_notebooks
-          cp -u _build/jupyter/*.ipynb _build/html/_notebooks
-      - name: Build PDF from LaTeX
-        shell: bash -l {0}
-        run: |
-          jb build lectures --builder pdflatex --path-output ./ -n -W --keep-going
-          mkdir _build/html/_pdf
-          cp -u _build/latex/*.pdf _build/html/_pdf
-      - name: Upload Execution Reports (LaTeX)
-        uses: actions/upload-artifact@v2
-        if: failure()
-        with:
-          name: execution-reports
-          path: _build/latex/reports
->>>>>>> 831ad017
+      # - name: Upload Execution Reports (LaTeX)
+      #   uses: actions/upload-artifact@v2
+      #   if: failure()
+      #   with:
+      #     name: execution-reports
+      #     path: _build/latex/reports
       # Final Build of HTML
       - name: Build HTML
         shell: bash -l {0}
