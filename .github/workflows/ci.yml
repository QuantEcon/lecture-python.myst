--- conflicted
+++ resolved
@@ -91,50 +91,18 @@
       #     name: build-cache
       #     path: _build
       # Build Assets (Download Notebooks and PDF via LaTeX)
-<<<<<<< HEAD
+      # - name: Build PDF from LaTeX
+      #   shell: bash -l {0}
+      #   run: |
+      #     jb build lectures --builder pdflatex --path-output ./ -n --keep-going
+      #     mkdir -p _build/html/_pdf
+      #     cp -u _build/latex/*.pdf _build/html/_pdf
       # - name: Build Download Notebooks (sphinx-tojupyter)
       #   shell: bash -l {0}
       #   run: |
       #     jb build lectures --path-output ./ --builder=custom --custom-builder=jupyter
       #     mkdir -p _build/html/_notebooks
       #     cp -u _build/jupyter/*.ipynb _build/html/_notebooks
-      # Build HTML (Website)
-      - name: Build HTML
-        shell: bash -l {0}
-        run: |
-          jb build -W --keep-going lectures --path-output ./
-      - name: Upload Execution Reports
-=======
-      - name: Build Download Notebooks (sphinx-tojupyter)
-        shell: bash -l {0}
-        run: |
-          jb build lectures --path-output ./ --builder=custom --custom-builder=jupyter -n -W --keep-going
-          mkdir -p _build/html/_notebooks
-          cp -u _build/jupyter/*.ipynb _build/html/_notebooks
-      - name: Build PDF from LaTeX
-        shell: bash -l {0}
-        run: |
-          jb build lectures --builder pdflatex --path-output ./ -n -W --keep-going
-          mkdir _build/html/_pdf
-          cp -u _build/latex/*.pdf _build/html/_pdf
-      - name: Upload Execution Reports (LaTeX)
->>>>>>> 46d68459
-        uses: actions/upload-artifact@v2
-        if: failure()
-        with:
-          name: execution-reports
-<<<<<<< HEAD
-          path: _build/html/reports
-      - name: Build PDF from LaTeX
-        shell: bash -l {0}
-        run: |
-          jb build lectures --builder pdflatex --path-output ./ -n --keep-going
-          mkdir -p _build/html/_pdf
-          cp -u _build/latex/*.pdf _build/html/_pdf
-      - name: Save Build as Artifact
-        uses: actions/upload-artifact@v1
-=======
-          path: _build/latex/reports
       # Final Build of HTML
       - name: Build HTML
         shell: bash -l {0}
@@ -143,7 +111,6 @@
       - name: Upload Execution Reports (HTML)
         uses: actions/upload-artifact@v2
         if: failure()
->>>>>>> 46d68459
         with:
           name: execution-reports
           path: _build/html/reports
