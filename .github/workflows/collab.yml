name: Build Project on Google Collab (Execution)
on:
  schedule:
    # Execute weekly on Monday at 4am UTC (offset from cache.yml)
    - cron: '0 4 * * 1'
  workflow_dispatch:
jobs:
  execution-checks:
    runs-on: "runs-on=${{ github.run_id }}/family=g4dn.2xlarge/image=ubuntu24-gpu-x64/disk=large"
    permissions:
      issues: write # required for creating issues on execution failure
    container:
      image: docker://us-docker.pkg.dev/colab-images/public/runtime:latest
      options: --gpus all
    steps:
      - uses: actions/checkout@v5
      # Install build software
      - name: Install Build Software & LaTeX
        shell: bash -l {0}
        run: |
          pip install jupyter-book==1.0.3 quantecon-book-theme==0.8.2 sphinx-tojupyter==0.3.0 sphinxext-rediraffe==0.2.7 sphinxcontrib-youtube==1.3.0 sphinx-togglebutton==0.3.2 arviz sphinx-proof sphinx-exercise sphinx-reredirects
          apt-get update
          apt-get install dvipng texlive texlive-latex-extra texlive-fonts-recommended cm-super    
      - name: Check nvidia drivers
        shell: bash -l {0}
        run: |
          nvidia-smi
      - name: Check python version
        shell: bash -l {0}
        run: |
          python --version
      - name: Display Pip Versions
        shell: bash -l {0}
        run: pip list
      - name: Download "build" folder (cache)
        uses: dawidd6/action-download-artifact@v11
        with:
          workflow: cache.yml
          branch: main
          name: build-cache
          path: _build
      # Build of HTML (Execution Testing)
      - name: Build HTML
        shell: bash -l {0}
        run: |
          jb build lectures --path-output ./ -n -W --keep-going
      - name: Upload Execution Reports
        uses: actions/upload-artifact@v4
        if: failure()
        with:
          name: execution-reports
<<<<<<< HEAD
          path: _build/html/reports
=======
          path: _build/html/reports
      - name: Create execution failure report
        if: failure()
        run: |
          cat > execution-failure-report.md << 'EOF'
          # Colab Execution Failure Report

          The weekly Google Colab execution check has failed. This indicates that one or more notebooks failed to execute properly in the Colab environment.

          ## Details

          **Workflow Run:** [${{ github.run_id }}](https://github.com/${{ github.repository }}/actions/runs/${{ github.run_id }})
          **Date:** ${{ github.event.head_commit.timestamp || github.event.schedule }}
          **Branch:** ${{ github.ref_name }}
          **Commit:** ${{ github.sha }}

          ## Execution Reports

          Detailed execution reports have been uploaded as artifacts to this workflow run. Please check the following:

          1. Download the `execution-reports` artifact from the workflow run
          2. Review the failed notebook execution logs
          3. Fix any execution issues in the notebooks
          4. Test locally or in Colab before merging

          ## Next Steps

          1. Investigate the failure by reviewing the execution reports
          2. Fix the identified issues
          3. Test the fixes
          4. Close this issue once resolved

          This is an automated issue created by the weekly Colab execution check.
          EOF
      - name: Create Issue on Execution Failure
        if: failure()
        uses: peter-evans/create-issue-from-file@v5
        with:
          title: "Weekly Colab Execution Check Failed - ${{ github.run_id }}"
          content-filepath: execution-failure-report.md
          labels: execution-failure, automated-issue, colab
      - name: Preview Deploy to Netlify
        uses: nwtgck/actions-netlify@v3
        with:
          publish-dir: '_build/html/'
          production-branch: main
          github-token: ${{ secrets.GITHUB_TOKEN }}
          deploy-message: "Preview Deploy from GitHub Actions"
        env:
          NETLIFY_AUTH_TOKEN: ${{ secrets.NETLIFY_AUTH_TOKEN }}
          NETLIFY_SITE_ID: ${{ secrets.NETLIFY_SITE_ID }}
>>>>>>> 354da1f1
<|MERGE_RESOLUTION|>--- conflicted
+++ resolved
@@ -49,9 +49,6 @@
         if: failure()
         with:
           name: execution-reports
-<<<<<<< HEAD
-          path: _build/html/reports
-=======
           path: _build/html/reports
       - name: Create execution failure report
         if: failure()
@@ -92,15 +89,4 @@
         with:
           title: "Weekly Colab Execution Check Failed - ${{ github.run_id }}"
           content-filepath: execution-failure-report.md
-          labels: execution-failure, automated-issue, colab
-      - name: Preview Deploy to Netlify
-        uses: nwtgck/actions-netlify@v3
-        with:
-          publish-dir: '_build/html/'
-          production-branch: main
-          github-token: ${{ secrets.GITHUB_TOKEN }}
-          deploy-message: "Preview Deploy from GitHub Actions"
-        env:
-          NETLIFY_AUTH_TOKEN: ${{ secrets.NETLIFY_AUTH_TOKEN }}
-          NETLIFY_SITE_ID: ${{ secrets.NETLIFY_SITE_ID }}
->>>>>>> 354da1f1
+          labels: execution-failure, automated-issue, colab